--- conflicted
+++ resolved
@@ -36,13 +36,9 @@
     imageset = datablock.extract_imagesets()[0]
     detector = imageset.get_detector()
     scan = imageset.get_scan()
-<<<<<<< HEAD
-    masker = imageset.reader().get_format().get_goniometer_shadow_masker()
-=======
     filename = imageset.get_path(0)
     masker = imageset.masker().format_class(filename, **format_kwargs).get_goniometer_shadow_masker()
     #masker = imageset.reader().get_format().get_goniometer_shadow_masker()
->>>>>>> b956743c
     assert masker is not None
     mask = masker.get_mask(detector, scan_angle=scan.get_oscillation()[0])
     assert len(mask) == len(detector)
